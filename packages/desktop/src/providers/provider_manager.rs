--- conflicted
+++ resolved
@@ -245,40 +245,9 @@
     config_hash: String,
     common: CommonProviderState,
   ) -> anyhow::Result<(task::JoinHandle<()>, RuntimeType)> {
-<<<<<<< HEAD
-    let mut provider: Box<dyn Provider> = match config {
-      #[cfg(windows)]
-      ProviderConfig::Audio(config) => {
-        Box::new(AudioProvider::new(config, common))
-      }
-      ProviderConfig::Battery(config) => {
-        Box::new(BatteryProvider::new(config, common))
-      }
-      ProviderConfig::Cpu(config) => {
-        Box::new(CpuProvider::new(config, common))
-      }
-      #[cfg(windows)]
-      ProviderConfig::FocusedWindow(config) => {
-        Box::new(FocusedWindowProvider::new(config, common))
-      }
-      ProviderConfig::Host(config) => {
-        Box::new(HostProvider::new(config, common))
-      }
-      ProviderConfig::Ip(config) => {
-        Box::new(IpProvider::new(config, common))
-      }
-      #[cfg(windows)]
-      ProviderConfig::Komorebi(config) => {
-        Box::new(KomorebiProvider::new(config, common))
-      }
-      #[cfg(windows)]
-      ProviderConfig::Media(config) => {
-        Box::new(MediaProvider::new(config, common))
-=======
     let runtime_type = match config {
       ProviderConfig::Ip(..) | ProviderConfig::Weather(..) => {
         RuntimeType::Async
->>>>>>> 7d90b98a
       }
       _ => RuntimeType::Sync,
     };
